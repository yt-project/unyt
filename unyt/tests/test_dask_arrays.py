--- conflicted
+++ resolved
@@ -1,11 +1,7 @@
 from numpy.testing import assert_array_equal
-<<<<<<< HEAD
-from numpy import sqrt, ones
-from unyt.dask_array import unyt_from_dask, unyt_dask_array, _create_with_quantity
-=======
 from numpy import sqrt, ones, min, add, isfinite, sum
 from unyt.dask_array import unyt_from_dask, unyt_dask_array
->>>>>>> b342125c
+from unyt.dask_array import unyt_from_dask, unyt_dask_array, _create_with_quantity
 from unyt._on_demand_imports import _dask as dask
 from unyt import unyt_array, unyt_quantity
 from unyt.unit_symbols import cm, m, g
